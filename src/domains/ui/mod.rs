//! UI Domain - Owned by UI Agent
//!
//! HUD, menus, choice UI, camera

pub mod hud;
pub mod camera;
<<<<<<< HEAD
pub mod pause_menu;
pub mod settings_panel;
=======
pub mod minimap;
>>>>>>> b30799fd

use bevy::prelude::*;

pub struct UiPlugin;

impl Plugin for UiPlugin {
    fn build(&self, app: &mut App) {
        // Placeholder - will be populated during migration
    }
}<|MERGE_RESOLUTION|>--- conflicted
+++ resolved
@@ -4,12 +4,9 @@
 
 pub mod hud;
 pub mod camera;
-<<<<<<< HEAD
 pub mod pause_menu;
 pub mod settings_panel;
-=======
 pub mod minimap;
->>>>>>> b30799fd
 
 use bevy::prelude::*;
 
