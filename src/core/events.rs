//! Cross-domain events using Bevy 0.17 Trigger/Observer pattern

use bevy::prelude::*;
use crate::core::choice_system::{ChoiceOption, ChoiceMetadata, ChoiceContext};

/// Request to trigger a player choice pause
#[derive(Event, Clone)]
pub struct TriggerChoiceEvent {
    pub context: ChoiceContext,
    pub metadata: ChoiceMetadata,
}

/// Notify UI to display choice options
#[derive(Event, Clone)]
pub struct ShowChoiceUIEvent {
    pub context: ChoiceContext,
    pub options: Vec<ChoiceOption>,
}

/// Player has selected a choice option
#[derive(Event, Clone)]
pub struct ChoiceSelectedEvent {
    pub choice: ChoiceOption,
}

/// Hide the choice UI
#[derive(Event)]
pub struct HideChoiceUIEvent;

<<<<<<< HEAD
/// Pause menu toggled (pause/unpause)
#[derive(Event, Clone)]
pub struct PauseMenuToggled;

/// Settings changed in settings panel
#[derive(Event, Clone)]
pub struct SettingsChanged {
    pub volume: f32,
    pub difficulty: f32,
    pub particle_count: u32,
=======
/// Minimap camera is ready and positioned
#[derive(Event, Clone)]
pub struct MinimapCameraReady {
    pub camera_entity: Entity,
>>>>>>> b30799fd
}<|MERGE_RESOLUTION|>--- conflicted
+++ resolved
@@ -27,7 +27,6 @@
 #[derive(Event)]
 pub struct HideChoiceUIEvent;
 
-<<<<<<< HEAD
 /// Pause menu toggled (pause/unpause)
 #[derive(Event, Clone)]
 pub struct PauseMenuToggled;
@@ -38,10 +37,10 @@
     pub volume: f32,
     pub difficulty: f32,
     pub particle_count: u32,
-=======
+}
+
 /// Minimap camera is ready and positioned
 #[derive(Event, Clone)]
 pub struct MinimapCameraReady {
     pub camera_entity: Entity,
->>>>>>> b30799fd
 }